--- conflicted
+++ resolved
@@ -124,10 +124,7 @@
   
   return (
     <View style={styles.container}>
-<<<<<<< HEAD
-=======
       <View style={[styles.statusBarSpacer, { height: insets.top }]} />
->>>>>>> 0ff17cb0
       <StatusBar barStyle="dark-content" />
       
       <View style={[styles.headerContainer, { paddingTop: insets.top }]}>
@@ -206,12 +203,9 @@
     flex: 1,
     backgroundColor: COLORS.background,
   },
-<<<<<<< HEAD
-=======
   statusBarSpacer: {
     backgroundColor: COLORS.card,
   },
->>>>>>> 0ff17cb0
   headerContainer: {
     backgroundColor: '#FFFFFF',
     zIndex: 10,
